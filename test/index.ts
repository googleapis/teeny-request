import * as assert from 'assert';
import * as nock from 'nock';
import * as r from 'request';

import {teenyRequest} from '../src';

nock.disableNetConnect();
const uri = 'http://example.com';

function mockJson() {
  return nock(uri).get('/').reply(200, {'hello': '🌍'});
}

function nockSuccessfulResponse() {
  return nock('http://example.com').get('/').reply(202, 'ok', {
    'X-Example-Header': 'test-header-value',
  });
}

describe('teeny', () => {
  it('should get JSON', (done) => {
    const scope = mockJson();
    teenyRequest({uri}, (error, response, body) => {
      assert.ifError(error);
      assert.strictEqual(response.statusCode, 200);
      assert.ok(body.hello);
      scope.done();
      done();
    });
  });

  it('should set defaults', (done) => {
<<<<<<< HEAD
    const defaultRequest = teenyRequest.defaults({timeout: 60000});
    defaultRequest(
        {uri: 'https://jsonplaceholder.typicode.com/todos/1'},
        (error, response, body) => {
          assert.ifError(error);
          assert.strictEqual(response!.statusCode, 200);
          assert.notEqual(body!.userId, null);
          done();
        });
=======
    const scope = mockJson();
    const defaultRequest = teenyRequest.defaults({timeout: 60000} as r.Options);
    defaultRequest({uri}, (error, response, body) => {
      assert.ifError(error);
      assert.strictEqual(response.statusCode, 200);
      assert.ok(body.hello);
      scope.done();
      done();
    });
>>>>>>> e2bef64d
  });

  it('response event emits object compatible with request module', done => {
    const scope = nockSuccessfulResponse();
    const reqStream = teenyRequest({uri});
    reqStream
        .on('response',
            message => {
              assert.equal(202, message.statusCode);
              assert.equal(
                  'test-header-value', message.headers['x-example-header']);
              scope.done();
              done();
            })
        .on('error', done);
  });
});<|MERGE_RESOLUTION|>--- conflicted
+++ resolved
@@ -30,19 +30,8 @@
   });
 
   it('should set defaults', (done) => {
-<<<<<<< HEAD
+    const scope = mockJson();
     const defaultRequest = teenyRequest.defaults({timeout: 60000});
-    defaultRequest(
-        {uri: 'https://jsonplaceholder.typicode.com/todos/1'},
-        (error, response, body) => {
-          assert.ifError(error);
-          assert.strictEqual(response!.statusCode, 200);
-          assert.notEqual(body!.userId, null);
-          done();
-        });
-=======
-    const scope = mockJson();
-    const defaultRequest = teenyRequest.defaults({timeout: 60000} as r.Options);
     defaultRequest({uri}, (error, response, body) => {
       assert.ifError(error);
       assert.strictEqual(response.statusCode, 200);
@@ -50,7 +39,6 @@
       scope.done();
       done();
     });
->>>>>>> e2bef64d
   });
 
   it('response event emits object compatible with request module', done => {
