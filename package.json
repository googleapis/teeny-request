{
  "name": "teeny-request",
  "version": "7.2.0",
  "description": "Like request, but smaller.",
  "main": "./build/src/index.js",
  "types": "./build/src/index.d.ts",
  "engines": {
    "node": ">=12"
  },
  "scripts": {
    "test": "c8 mocha build/test",
    "compile": "tsc -p .",
    "pretest": "npm run compile",
    "lint": "gts check",
    "clean": "gts clean",
    "fix": "gts fix",
    "prepare": "npm run compile",
    "docs": "compodoc src/",
    "predocs-test": "npm run docs",
    "docs-test": "linkinator docs",
    "samples-test": "echo no sample tests!",
    "system-test": "echo no system tests!",
    "precompile": "gts clean"
  },
  "files": [
    "build/src"
  ],
  "repository": "googleapis/teeny-request",
  "keywords": [
    "request",
    "node-fetch",
    "fetch"
  ],
  "author": "fhinkel",
  "license": "Apache-2.0",
  "bugs": {
    "url": "https://github.com/googleapis/teeny-request/issues"
  },
  "homepage": "https://github.com/googleapis/teeny-request#readme",
  "dependencies": {
    "http-proxy-agent": "^5.0.0",
    "https-proxy-agent": "^5.0.0",
    "node-fetch": "^2.6.1",
    "stream-events": "^1.0.5",
    "uuid": "^8.0.0"
  },
  "devDependencies": {
    "@compodoc/compodoc": "^1.1.9",
    "@types/mocha": "^9.1.1",
    "@types/node-fetch": "^2.5.7",
    "@types/sinon": "^10.0.0",
    "@types/uuid": "^8.0.0",
    "c8": "^7.0.0",
    "codecov": "^3.1.0",
    "gts": "^3.1.0",
    "linkinator": "^2.0.0",
    "mocha": "^10.0.0",
    "nock": "^13.0.0",
<<<<<<< HEAD
    "sinon": "^13.0.0",
    "typescript": "^4.6.3"
=======
    "sinon": "^14.0.0",
    "typescript": "^3.8.3"
>>>>>>> ce648908
  },
  "nyc": {
    "exclude": [
      "build/test"
    ]
  }
}<|MERGE_RESOLUTION|>--- conflicted
+++ resolved
@@ -56,13 +56,8 @@
     "linkinator": "^2.0.0",
     "mocha": "^10.0.0",
     "nock": "^13.0.0",
-<<<<<<< HEAD
-    "sinon": "^13.0.0",
-    "typescript": "^4.6.3"
-=======
-    "sinon": "^14.0.0",
-    "typescript": "^3.8.3"
->>>>>>> ce648908
+    "typescript": "^4.6.3",
+    "sinon": "^14.0.0"
   },
   "nyc": {
     "exclude": [
